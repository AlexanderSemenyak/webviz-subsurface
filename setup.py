from setuptools import setup, find_packages

with open("README.md", "r") as fh:
    LONG_DESCRIPTION = fh.read()

TESTS_REQUIRE = ["selenium>=3.141", "pylint", "mock", "black", "bandit", "pytest-xdist"]

setup(
    name="webviz-subsurface",
    description="Webviz config plugins for subsurface data",
    long_description=LONG_DESCRIPTION,
    long_description_content_type="text/markdown",
    url="https://github.com/equinor/webviz-subsurface",
    author="R&T Equinor",
    packages=find_packages(exclude=["tests"]),
    package_data={"webviz_subsurface": ["_abbreviations/abbreviation_data/*.json"]},
    entry_points={
        "webviz_config_plugins": [
            "ParameterDistribution = webviz_subsurface.plugins:ParameterDistribution",
            "ParameterCorrelation = webviz_subsurface.plugins:ParameterCorrelation",
            "ParameterResponseCorrelation = "
            + "webviz_subsurface.plugins:ParameterResponseCorrelation",
            "DiskUsage = webviz_subsurface.plugins:DiskUsage",
            "SubsurfaceMap = webviz_subsurface.plugins:SubsurfaceMap",
            "HistoryMatch = webviz_subsurface.plugins:HistoryMatch",
            "MorrisPlot = webviz_subsurface.plugins:MorrisPlot",
            "InplaceVolumes = webviz_subsurface.plugins:InplaceVolumes",
            "InplaceVolumesOneByOne = webviz_subsurface.plugins:InplaceVolumesOneByOne",
            "ReservoirSimulationTimeSeries = "
            + "webviz_subsurface.plugins:ReservoirSimulationTimeSeries",
            "ReservoirSimulationTimeSeriesOneByOne = "
            + "webviz_subsurface.plugins:ReservoirSimulationTimeSeriesOneByOne",
            "SurfaceViewerFMU = webviz_subsurface.plugins:SurfaceViewerFMU",
            "SegyViewer = webviz_subsurface.plugins:SegyViewer",
            "SurfaceWithGridCrossSection = "
            + "webviz_subsurface.plugins:SurfaceWithGridCrossSection",
            "SurfaceWithSeismicCrossSection = "
            + "webviz_subsurface.plugins:SurfaceWithSeismicCrossSection",
            "WellCrossSection = webviz_subsurface.plugins:WellCrossSection",
            "WellCrossSectionFMU = webviz_subsurface.plugins:WellCrossSectionFMU",
            "ParameterParallelCoordinates = "
            + "webviz_subsurface.plugins:ParameterParallelCoordinates",
            "RunningTimeAnalysisFMU = webviz_subsurface.plugins:RunningTimeAnalysisFMU",
            "RelativePermeability = webviz_subsurface.plugins:RelativePermeability",
            "ReservoirSimulationTimeSeriesRegional = "
            + "webviz_subsurface.plugins:ReservoirSimulationTimeSeriesRegional",
            "RftPlotter =  webviz_subsurface.plugins:RftPlotter",
            "ExamplePlugin = webviz_subsurface.plugins:ExamplePlugin",
            "MultipleRegressionJostein = webviz_subsurface.plugins:MultipleRegressionJostein",
            "DataTablefromFit = webviz_subsurface.plugins:DataTablefromFit",            
            "MultipleRegressionSofie = webviz_subsurface.plugins:MultipleRegressionSofie",
            "MultipleRegressionSara = webviz_subsurface.plugins:MultipleRegressionSara",
            "MultipleRegression = webviz_subsurface.plugins:MultipleRegression",
<<<<<<< HEAD
            "CorrelationInteractions = webviz_subsurface.plugins:CorrelationInteractions"
=======
            "CorrelationInteractions = webviz_subsurface.plugins:CorrelationInteractions",
>>>>>>> 40421a60
        ]
    },
    install_requires=[
        "fmu-ensemble>=1.2.3",
        "matplotlib>=3.0",
        "pandas>=0.24",
        "pillow>=6.1",
        "pyscal>=0.4.1",
        "scipy>=1.2",
        "webviz-config>=0.0.55",
        "webviz-subsurface-components>=0.0.23",
        "xtgeo>=2.8",
    ],
    tests_require=TESTS_REQUIRE,
    extras_require={"tests": TESTS_REQUIRE},
    setup_requires=["setuptools_scm~=3.2"],
    python_requires="~=3.6",
    use_scm_version=True,
    zip_safe=False,
    classifiers=[
        "Programming Language :: Python :: 3",
        "Operating System :: OS Independent",
        "Natural Language :: English",
        "Environment :: Web Environment",
        "Framework :: Dash",
        "Framework :: Flask",
        "Topic :: Multimedia :: Graphics",
        "Topic :: Scientific/Engineering",
        "Topic :: Scientific/Engineering :: Visualization",
        "License :: OSI Approved :: GNU General Public License v3 (GPLv3)",
    ],
)<|MERGE_RESOLUTION|>--- conflicted
+++ resolved
@@ -51,11 +51,7 @@
             "MultipleRegressionSofie = webviz_subsurface.plugins:MultipleRegressionSofie",
             "MultipleRegressionSara = webviz_subsurface.plugins:MultipleRegressionSara",
             "MultipleRegression = webviz_subsurface.plugins:MultipleRegression",
-<<<<<<< HEAD
-            "CorrelationInteractions = webviz_subsurface.plugins:CorrelationInteractions"
-=======
             "CorrelationInteractions = webviz_subsurface.plugins:CorrelationInteractions",
->>>>>>> 40421a60
         ]
     },
     install_requires=[
