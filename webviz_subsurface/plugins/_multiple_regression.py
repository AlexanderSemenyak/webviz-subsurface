--- conflicted
+++ resolved
@@ -986,15 +986,11 @@
             "x": [param.replace(" × ", "<br>× ") for param in parameters],
             "y": p_values,
             "type": "bar",
-<<<<<<< HEAD
             "marker": {
                 "color": [
                     color_dict["pval sig."] if val < 0.05 else color_dict["pval insig."] for val in p_values
                 ]
             },
-=======
-            "marker": {"color": [default_color if val < 0.05 else "#606060" for val in p_values]},
->>>>>>> bbef2fc1
         }
     )
     fig.update_traces(
@@ -1008,23 +1004,6 @@
             for param, pval in zip(parameters, p_values)
         ]
     )
-<<<<<<< HEAD
-=======
-    fig["layout"].update(
-        theme_layout(
-            theme,
-            {
-                "barmode": "relative",
-                "height": 500,
-                "title": {
-                    "text": "P-values for the parameters. Value lower than 0.05 indicates "
-                    "statistical significance",
-                    "x": 0.5,
-                },
-            },
-        )
-    )
->>>>>>> bbef2fc1
     fig.add_shape(
         {
             "type": "line",
@@ -1036,10 +1015,7 @@
             "line": {"color": "#303030", "width": 1.5},
         }
     )
-<<<<<<< HEAD
-    fig.add_annotation(
-        x=len(p_values) - 0.2, y=0.05, text="P-value<br>= 0.05", showarrow=False
-    )
+    fig.add_annotation(x=len(p_values) - 0.2, y=0.05, text="P-value<br>= 0.05", showarrow=False)
     fig = fig.to_dict()
     fig["layout"].update(
         barmode="relative",
@@ -1049,10 +1025,6 @@
                    x=0.5)
     )
     fig["layout"] = theme.create_themed_layout(fig["layout"])
-=======
-    fig.add_annotation(x=len(p_values) - 0.2, y=0.05, text="P-value<br>= 0.05", showarrow=False)
-    fig["layout"]["font"].update({"size": 12})
->>>>>>> bbef2fc1
     return fig
 
 
@@ -1078,28 +1050,14 @@
             y=y,
             opacity=0,
             marker=dict(
-<<<<<<< HEAD
-                color=(p_values < 0.05).astype(np.int), # 0.05: upper limit for stat.sig. p-value
+                color=(p_values < 0.05).astype(np.int),  # 0.05: upper limit for stat.sig. p-value
                 colorscale=[(0, color_dict["pval insig."]), 
                             (1, color_dict["pval sig."])],
-=======
-                color=(p_values < 0.05).astype(np.int),  # 0.05: upper limit for stat.sign. p-value
-                colorscale=[(0, "#606060"), (1, default_color)],
->>>>>>> bbef2fc1
                 cmin=0,
                 cmax=1,
             ),
         )
     )
-<<<<<<< HEAD
-=======
-    fig.update_layout(
-        yaxis=dict(range=[-0.08, 0.08], title="", showticklabels=False),  # 0.08: arrow height
-        xaxis=dict(
-            title="", ticktext=[param.replace(" × ", "<br>× ") for param in parameters], tickvals=x,
-        ),
-    )
->>>>>>> bbef2fc1
     fig.update_traces(
         hovertemplate=[
             "<b>Parameter:</b> "
@@ -1111,24 +1069,6 @@
             for param, pval in zip(parameters, p_values)
         ]
     )
-<<<<<<< HEAD
-=======
-    fig["layout"].update(
-        theme_layout(
-            theme,
-            {
-                "barmode": "relative",
-                "height": 500,
-                "title": {
-                    "text": "Parameters impact (increase or decrese) on response and "
-                    "their significance",
-                    "x": 0.5,
-                },
-            },
-        )
-    )
-    fig["layout"]["font"].update({"size": 12})
->>>>>>> bbef2fc1
     # Litt lang kommentar kanskje? :(
     """ Arrows are added to plot at the points in the x-array. Parameters with positive coefficients
         have arrows pointing upwards (sign=+1), and vice versa. Drawn with line width = 0.025*2,
@@ -1138,7 +1078,6 @@
         fig.add_shape(
             type="path",
             path=f" M {x_coordinate-0.025} 0 "
-<<<<<<< HEAD
                  f" L {x_coordinate-0.025} {sign*0.06} "
                  f" L {x_coordinate-0.07} {sign*0.06} "
                  f" L {x_coordinate} {sign*0.08} "
@@ -1146,15 +1085,6 @@
                  f" L {x_coordinate+0.025} {sign*0.06} "
                  f" L {x_coordinate+0.025} 0 ",
             fillcolor=color_dict["pval sig."] if p_values[i] < 0.05 else color_dict["pval insig."],
-=======
-            f" L {x_coordinate-0.025} {sign*0.06} "
-            f" L {x_coordinate-0.07} {sign*0.06} "
-            f" L {x_coordinate} {sign*0.08} "
-            f" L {x_coordinate+0.07} {sign*0.06} "
-            f" L {x_coordinate+0.025} {sign*0.06} "
-            f" L {x_coordinate+0.025} 0 ",
-            fillcolor=default_color if p_values[i] < 0.05 else "#606060",
->>>>>>> bbef2fc1
             line_width=0,
         )
     fig.add_shape(
@@ -1176,7 +1106,7 @@
         title=dict(
             text="Parameters impact (increase or decrese) on response and their significance",
             x=0.5),
-        yaxis=dict(range=[-0.08, 0.08], title="", showticklabels=False), # 0.08: arrow height
+        yaxis=dict(range=[-0.08, 0.08], title="", showticklabels=False),  # 0.08: arrow height
         xaxis=dict(
             title="", ticktext=[param.replace(" × ", "<br>× ") for param in parameters], tickvals=x,
         ),
