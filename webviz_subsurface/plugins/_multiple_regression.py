--- conflicted
+++ resolved
@@ -194,26 +194,12 @@
             {
                 "id": self.ids("coefficient-plot"),
                 "content": (
-<<<<<<< HEAD
-                    "A plot showing the coefficient values sorted from most to least significant. "
+                    "A plot showing the relative coefficient values sorted from most to least significant. "
                     "The color scale ranks the coefficients from great positive to great negative. "
-=======
-                    "A plot showing the relative coefficient values from most positive to most negative negative. "
->>>>>>> de8690e5
                     "The arrows pointing upwards respresent positive coefficients and the arrows pointing "
                     "downwards respesent negative coefficients."
                 )
             },
-<<<<<<< HEAD
-            {"id": self.ids("parameter-list"), "content": ("Choose parameters to consider in the regression."),},
-            {"id": self.ids("ensemble"), "content": ("Select the active ensemble."),},
-            {"id": self.ids("responses"), "content": ("Select the active response."),},
-            {"id": self.ids("max-params"), "content": ("Select the maximum number of parameters to be included in the regression."),},
-            {"id": self.ids("force-out"), "content": ("Choose parameters to exclude in the regression."),},
-            {"id": self.ids("force-in"), "content": ("Choose parameters to include in the regression."),},
-            {"id": self.ids("interaction"), "content": ("Toggle interaction on/off between the parameters."),},
-            {"id": self.ids("submit-btn"), "content": ("Click SUBMIT to update the table and the plots."),},
-=======
             {"id": self.ids("ensemble"), "content": ("Select the active ensemble."), },
             {"id": self.ids("responses"), "content": ("Select the active response."), },
             {"id": self.ids("max-params"), "content": ("Select the maximum number of parameters to be included in the regression."), },
@@ -221,7 +207,6 @@
             {"id": self.ids("force-in"), "content": ("Choose parameters to include in the regression."), },
             {"id": self.ids("interaction"), "content": ("Toggle interaction on/off between the parameters."), },
             {"id": self.ids("submit-btn"), "content": ("Click SUBMIT to update the table and the plots."), },
->>>>>>> de8690e5
         ]
         return steps
 
@@ -328,7 +313,7 @@
                         ],
                         clearable=True,
                         multi=True,
-                        value=self.parameters[0:5],
+                        value=[],
                     ),
                 ]
             ),
@@ -510,11 +495,7 @@
                 Input(self.ids("force-in"), "value")
             ]
         )
-<<<<<<< HEAD
         def update_force_out(parameter_list, force_in=[]):
-=======
-        def update_force_in(parameter_list, force_in=[]):
->>>>>>> de8690e5
             """Returns a dictionary with options for force out"""
             fo_lst = list(self.parameterdf[parameter_list].drop(columns=force_in))
             return [{"label": fo, "value": fo} for fo in fo_lst]
@@ -526,11 +507,7 @@
                 Input(self.ids("force-out"), "value")
             ]
         )
-<<<<<<< HEAD
         def update_force_in(parameter_list, force_out=[]):
-=======
-        def update_force_out(parameter_list, force_out=[]):
->>>>>>> de8690e5
             """Returns a dictionary with options for force in"""
             fi_lst = list(self.parameterdf[parameter_list].drop(columns=force_out))
             return [{"label": fi, "value": fi} for fi in fi_lst]
@@ -627,7 +604,7 @@
                         p_sorted = result.pvalues.sort_values().drop("Intercept")
 
                         # Get coefficients for plot
-                        coeff_sorted = result.params.sort_values().drop("Intercept").items()
+                        coeff_sorted = result.params.sort_values(ascending=False).drop("Intercept")
 
                         return(
                             # Generate table
@@ -639,7 +616,7 @@
                             make_p_values_plot(p_sorted, self.plotly_theme), p_sorted.index[-1],
 
                             # Generate coefficient plot
-                            make_arrow_plot(coeff_sorted, self.plotly_theme)
+                            make_arrow_plot(coeff_sorted, p_sorted, self.plotly_theme)
                         )
                     except (Exception, RuntimeWarning) as e:
                         print("error: ", e)
@@ -651,72 +628,8 @@
                             "layout": {
                                 "title": "<b>Cannot calculate fit for given selection</b><br>"
                                 "Select a different response or filter setting."
-<<<<<<< HEAD
-                            }
-                        },
-                        None,
-                        )
-
-
-            
-        
-        @app.callback(
-            [
-                Output(self.ids("coefficient-plot"), "figure"),
-            ],
-            [
-                Input(self.ids("submit-btn"), "n_clicks")
-            ],
-            self.model_input_callbacks
-        )
-        def update_coefficient_plot(n_clicks, parameter_list, ensemble, response, force_out, force_in, interaction, max_vars, *filters):
-            """Callback to update the coefficient plot"""
-            filteroptions = self.make_response_filters(filters)
-            responsedf = filter_and_sum_responses(
-                self.responsedf,
-                ensemble,
-                response,
-                filteroptions=filteroptions,
-                aggregation=self.aggregation,
-            )
-            parameterdf = self.parameterdf[["ENSEMBLE", "REAL"] + parameter_list]
-            parameterdf = parameterdf.loc[self.parameterdf["ENSEMBLE"] == ensemble]
-            parameterdf.drop(columns=force_out, inplace=True)
-
-            #For now, remove ':' and ',' form param and response names. Should only do this once though 
-            parameterdf.columns = [colname.replace(":", "_") if ":" in colname else colname for colname in parameterdf.columns]
-            responsedf.columns = [colname.replace(":", "_") if ":" in colname else colname for colname in responsedf.columns]
-            responsedf.columns = [colname.replace(",", "_") if "," in colname else colname for colname in responsedf.columns]
-            response = response.replace(":", "_")
-            response = response.replace(",", "_")
-            
-            #Get results and generate coefficient plot
-            df = pd.merge(responsedf, parameterdf, on=["REAL"]).drop(columns=["REAL", "ENSEMBLE"])
-            
-             #If no selected parameters
-            if not parameter_list:
-                return(
-                    {
-                        "layout": {
-                            "title": "<b>Please selecet parameters to be included in the model</b><br>"
-                        }
-                    },
-                )
-            else:                
-                #Get results and arrow-plot. Gives warning if e.g. divide by zero. Catch this
-                with warnings.catch_warnings():
-                    warnings.filterwarnings('error', category=RuntimeWarning) #bad? dangerous?
-                    try:
-                        result = gen_model(df, response, force_in=force_in, max_vars=max_vars, interaction=interaction)
-                        #print(make_arrow_plot(result, self.plotly_theme))
-                        return make_arrow_plot(result, self.plotly_theme)
-                    except (Exception, RuntimeWarning) as e:
-                        #print("error: ", e)
-                        return(
-=======
                                 }
                             }, None,
->>>>>>> de8690e5
                             {
                                 "layout": {
                                     "title": "<b>Cannot calculate fit for given selection</b><br>"
@@ -929,48 +842,34 @@
     fig["layout"]["font"].update({"size": 12})
     return fig
 
-<<<<<<< HEAD
-def make_arrow_plot(result, theme):
-    """Sorting dictionary in descending order. 
-    Saving parameters and values of coefficients in lists.
-    Saving plot-function to variable fig."""
-    param_to_pval = result.pvalues.sort_values().drop("Intercept") #parameters to p-values
-
-    coefs = dict(sorted(result.params.sort_values().drop("Intercept").items(), 
-                        key=lambda x: x[1], reverse=True))
-    params = list(coefs.keys())
-    vals = list(coefs.values())
-    sgn = signs(vals)
-
-    param_to_color = param_color_dict(vals, params, sgn) #dictionary with parameters to colors
-    fig = arrow_plot(sgn, param_to_pval, param_to_color, theme)
-
-    return [fig] # Need hard brackets here
-
-def signs(vals):
-    """Saving signs of coefficients to array sgn"""
-    return np.sign(vals)
-
-def arrow_plot(sgn, param_to_pval, param_to_color, theme):
-    """Making arrow plot to illutrate relative importance 
-    of coefficients to a userdefined response"""
-    if len(param_to_pval.index) < 2:
-        raise ValueError("Number of coefficients must be greater than 1")
-    steps = 2/(len(param_to_pval.index)-1)
-    points = len(param_to_pval.index)
-=======
-def make_arrow_plot(model, theme):
+def make_arrow_plot(coeff_sorted, p_sorted, theme):
     """Make arrow plot for the coefficients"""
-    coefs = dict(sorted(model, key=lambda x: x[1], reverse=True))
-    params = list(coefs.keys())
-    vals = list(coefs.values())
-    sgn = np.sign(vals)
-    colors = color_array(vals, params, sgn)
-    steps = 2/(len(coefs)-1)
-    points = len(coefs)
->>>>>>> de8690e5
-
-    x = np.linspace(0, 2, points)
+    coefs = dict(sorted(coeff_sorted.items(), key=lambda x: x[1], reverse=True))
+    print("\n\nNEW RUN YUPYUP")
+    #print("\ntype(coeff_sorted): \n", type(coeff_sorted))
+    #print("\ncoeff_sorted: \n", coeff_sorted)
+    #print("\ncoeff_sorted.to_dict(): \n", coeff_sorted.to_dict())
+    #print("\ncoefs: \n", coefs)
+    #print("\nlist(coeff_sorted.index): \n", list(coeff_sorted.index))
+    #print("\ncoefs.keys(): \n", coefs.keys())
+    #print("\ncoeff_sorted.values: \n", coeff_sorted.values)
+    #print("\ncoefs.values(): \n", coefs.values())
+    #paramsOLD = list(coefs.keys())
+    #valsOLD = list(coefs.values())
+    ##params = coeff_sorted.index
+    coeff_vals = coeff_sorted.values
+    p_params = p_sorted.index
+    #print("\nparamsOLD: ", paramsOLD, sep='\n')
+    #print("\nvalsOLD: ", valsOLD, sep='\n')
+    #print("\nparams: ", params, sep='\n')
+    #print("\nvals: ", vals, sep='\n')
+    sgn = np.sign(coeff_vals)
+    param_to_color = param_color_dict(coeff_vals, coeff_sorted.index, sgn) #dictionary with parameters to colors
+
+    domain = 2
+    steps = domain/(len(p_params)-1)
+    points = len(p_params)
+    x = np.linspace(0, domain, points)
     y = np.zeros(len(x))
 
     color_scale=[(0.0, 'rgb(36, 55, 70)'), (0.125, 'rgb(102, 115, 125)'),
@@ -980,24 +879,20 @@
                 (1.0, 'rgb(125, 0, 35)')
                 ]
 
-<<<<<<< HEAD
     fig = px.scatter(x=x, y=y, opacity=0, color=sgn, 
                      color_continuous_scale=color_scale,
                      range_color=[-1, 1])
-=======
-    fig = px.scatter(x=x, y=y, opacity=0, color=sgn, color_continuous_scale=color_scale, range_color=[-1, 1])
->>>>>>> de8690e5
     
     fig.update_layout(
         yaxis=dict(range=[-0.15, 0.15], title='', 
                    showticklabels=False), 
         xaxis=dict(range=[-0.23, x[-1]+0.23], 
                    title='', 
-                   ticktext=[p for p in param_to_pval.index], 
+                   ticktext=[p for p in p_params], 
                    tickvals=[steps*i for i in range(points)]),
         coloraxis_colorbar=dict(
             title="",
-            tickvals=[-0.91, 1],
+            tickvals=[-0.91, 0.91],
             ticktext=["Great negative<br>coefficient", 
                       "Great positive<br>coefficient"],
             lenmode="pixels", len=300,
@@ -1032,7 +927,6 @@
     )
     fig["layout"]["font"].update({"size": 12})
 
-<<<<<<< HEAD
     """Costumizing the hoverer"""
     fig.update_traces(hovertemplate='%{x}') #x is ticktext
 
@@ -1048,7 +942,7 @@
                     f" L {x[i]+0.025} {s*0.06} " \
                     f" L {x[i]+0.025} 0 ",
             line_color="#222A2A",
-            fillcolor=list( map( param_to_color.get, [param_to_pval.index[i]] ) )[0],
+            fillcolor=list( map( param_to_color.get, [p_params[i]] ) )[0],
             line_width=0.6  
         )
     
@@ -1063,38 +957,6 @@
             color='#222A2A',
             width=0.75,
         ),
-=======
-    """Customizing the hoverer"""
-    fig.update_traces(hovertemplate='%{x}')
-
-    """Adding arrows to figure"""
-    for i, s in enumerate(sgn):
-        if s == 1:
-            fig.add_shape(
-                type="path",
-                path=f" M {x[i]-0.025} 0 L {x[i]-0.025} 0.06 L {x[i]-0.07} 0.06 L {x[i]} 0.08 L {x[i]+0.07} 0.06 L {x[i]+0.025} 0.06 L {x[i]+0.025} 0 ",
-                line_color=colors[i],
-                fillcolor=colors[i], 
-                line_width=0.6  
-            )
-        else:
-            fig.add_shape(
-                type="path",
-                path=f" M {x[i]-0.025} 0 L {x[i]-0.025} -0.06 L {x[i]-0.07} -0.06 L {x[i]} -0.08 L {x[i]+0.07} -0.06 L {x[i]+0.025} -0.06 L {x[i]+0.025} 0 ",
-                line_color=colors[i],
-                fillcolor=colors[i], 
-                line_width=0.6
-            )    
-
-    """Adding zero-line along y-axis"""
-    fig.add_shape(
-            type="line",
-            x0=-0.18,
-            y0=0,
-            x1=x[-1]+0.18,
-            y1=0,
-            line=dict(color='#222A2A', width=0.75)
->>>>>>> de8690e5
     )
     return fig
 
@@ -1107,35 +969,15 @@
 
     """Defining color values to match theme because I'm 
     lacking knowledge on how to live life with ease"""
-<<<<<<< HEAD
     # Initial RGB value
-    ri = 125
-    gi = 0
-    bi = 35
-
+    ri, gi, bi = 125, 0, 35
     # Max RGB values
-    r0 = 255
-    g0 = 231
-    b0 = 214
-
-    # Final RGB values
-    rf = 36
-    gf = 55
-    bf = 70
-
-    color_arr = ['']*len(params) #Type: 'rgba(R, G, B, 1)'
-    k = 0
-=======
+    r0, g0, b0 = 255, 231, 214
     # Final RGB values
     rf, gf, bf = 36, 55, 70
-    # Max RGB values
-    r0, g0, b0 = 255, 231, 214
-    # Initial RGB value
-    ri, gi, bi = 125, 0, 35
-
-    color_arr = ['rgba(255, 255, 255, 1)'] * len(params)
+
+    color_arr = [''] * len(params) #Type: 'rgba(R, G, B, 1)'
     
->>>>>>> de8690e5
     """Adding colors matching scaled values of coefficients to color_arr array"""
     k = 0
     for s, v in zip(sgn, vals):
@@ -1150,7 +992,6 @@
                                 f'{int(g0*(1-scaled_val_min)+gf*(scaled_val_min))}, ' \
                                 f'{int(b0*(1-scaled_val_min)+bf*(scaled_val_min))}, 1)'
         k += 1
-<<<<<<< HEAD
 
     """ USIKKER PÅ HVILKEN for-løkke SOM ER MEST LESEVENNLIG
     for s, v in zip(sgn, vals):
@@ -1165,9 +1006,6 @@
         k += 1
     """
     return dict(zip(params, color_arr))
-=======
-    return color_arr
->>>>>>> de8690e5
 
 def make_range_slider(domid, values, col_name):
     try:
